--- conflicted
+++ resolved
@@ -35,11 +35,8 @@
 bitsandbytes = {version = "^0.42.0", optional = true}
 unstructured = "^0.11.8"
 markdown = "^3.5.2"
-<<<<<<< HEAD
+pypdf = "^4.0.1"
 duckdb = "^0.9.2"
-=======
-pypdf = "^4.0.1"
->>>>>>> e31cb6c4
 
 [tool.poetry.extras]
 openai = ["langchain-openai"]
