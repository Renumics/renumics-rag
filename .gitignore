.env
data/
db-docs/
db-questions/
dev/
dist/
<<<<<<< HEAD
=======
*.yml
>>>>>>> 5e568bdc
*.yaml
!settings.yaml

.DS_Store
__pycache__/
.mypy_cache/
.ruff_cache/
.vscode/
.idea/

db-out/

db/<|MERGE_RESOLUTION|>--- conflicted
+++ resolved
@@ -4,10 +4,7 @@
 db-questions/
 dev/
 dist/
-<<<<<<< HEAD
-=======
 *.yml
->>>>>>> 5e568bdc
 *.yaml
 !settings.yaml
 
