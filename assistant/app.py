--- conflicted
+++ resolved
@@ -356,17 +356,8 @@
             # "About": "https://github.com/Renumics/rag-demo",
         },
     )
-<<<<<<< HEAD
     with st.sidebar:
         st_settings(settings)
-
-    if image:
-        st.image(image, width=128)
-    if h1:
-        st.title(h1)
-    if h2:
-        st.header(h2, divider=True)
-=======
     col1, col2 = st.columns([7, 1])
     with col1:
         if h1:
@@ -377,7 +368,6 @@
         if image:
             st.image(image)
     st.divider()
->>>>>>> e31cb6c4
 
     # All variables used in `get_embeddings_model`, `_get_rag_chain` and
     # `get_questions_chromadb` should be set before, either with `st_settings` or fixed.
