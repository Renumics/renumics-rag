import dataclasses
from typing import Any, Callable, Dict, List, Literal, Union

from langchain_core.language_models.chat_models import BaseChatModel
from langchain_core.language_models.llms import BaseLLM

ModelType = Literal["openai", "azure", "hf"]
Device = Literal["cpu", "gpu"]
PredefinedRelevanceScoreFn = Literal["l2", "ip", "cosine"]
RelevanceScoreFn = Union[PredefinedRelevanceScoreFn, Callable[[float], float]]
RetrieverSearchType = Literal["similarity", "similarity_score_threshold", "mmr"]
LLM = Union[BaseChatModel, BaseLLM]
RAGMode = Literal["docs", "sql"]


MODEL_TYPES: Dict[ModelType, str] = {
    "openai": "OpenAI",
    "azure": "Azure OpenAI",
    "hf": "Hugging Face",
}
PREDEFINED_RELEVANCE_SCORE_FNS: Dict[PredefinedRelevanceScoreFn, str] = {
    "l2": "Squared euclidean distance",
    "ip": "Inner product",
    "cosine": "Cosine similarity",
}
RETRIEVER_SEARCH_TYPES: Dict[RetrieverSearchType, str] = {
    "similarity": "Similarity",
    "similarity_score_threshold": "Similarity with score threshold",
    "mmr": "Maximal marginal relevance (MMR)",
}
<<<<<<< HEAD
RAG_MODES: Dict[RAGMode, str] = {"docs": "Documents", "sql": "SQL"}
=======


# Types for Streamlit app
Role = Literal["user", "assistant", "source"]


AVATARS: Dict[Role, Any] = {"user": "🧐", "assistant": "🤖", "source": "📚"}


@dataclasses.dataclass
class Message:
    role: Role
    content: str


@dataclasses.dataclass
class NestedMessage(Message):
    subcontents: List[str]
>>>>>>> c5c82d71
<|MERGE_RESOLUTION|>--- conflicted
+++ resolved
@@ -28,16 +28,19 @@
     "similarity_score_threshold": "Similarity with score threshold",
     "mmr": "Maximal marginal relevance (MMR)",
 }
-<<<<<<< HEAD
 RAG_MODES: Dict[RAGMode, str] = {"docs": "Documents", "sql": "SQL"}
-=======
 
 
 # Types for Streamlit app
-Role = Literal["user", "assistant", "source"]
+Role = Literal["user", "assistant", "source", "query"]
 
 
-AVATARS: Dict[Role, Any] = {"user": "🧐", "assistant": "🤖", "source": "📚"}
+AVATARS: Dict[Role, Any] = {
+    "user": "🧐",
+    "assistant": "🤖",
+    "source": "📚",
+    "query": "🔃",
+}
 
 
 @dataclasses.dataclass
@@ -48,5 +51,4 @@
 
 @dataclasses.dataclass
 class NestedMessage(Message):
-    subcontents: List[str]
->>>>>>> c5c82d71
+    subcontents: List[str]